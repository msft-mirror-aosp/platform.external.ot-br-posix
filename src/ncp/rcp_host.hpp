--- conflicted
+++ resolved
@@ -61,10 +61,33 @@
 namespace Ncp {
 
 /**
+ * This class implements the NetworkProperties for architectures where OT APIs are directly accessible.
+ *
+ */
+class OtNetworkProperties : virtual public NetworkProperties
+{
+public:
+    /**
+     * Constructor.
+     *
+     */
+    explicit OtNetworkProperties(void);
+
+    // NetworkProperties methods
+    otDeviceRole GetDeviceRole(void) const override;
+
+    // Set the otInstance
+    void SetInstance(otInstance *aInstance);
+
+private:
+    otInstance *mInstance;
+};
+
+/**
  * This interface defines OpenThread Controller under RCP mode.
  *
  */
-class RcpHost : public MainloopProcessor, public ThreadHost
+class RcpHost : public MainloopProcessor, public ThreadHost, public OtNetworkProperties
 {
 public:
     using ThreadStateChangedCallback = std::function<void(otChangedFlags aFlags)>;
@@ -195,9 +218,6 @@
     ~RcpHost(void) override;
 
     // Thread Control virtual methods
-<<<<<<< HEAD
-    void GetDeviceRole(const DeviceRoleHandler aHandler) override;
-=======
     void Join(const otOperationalDatasetTlvs &aActiveOpDatasetTlvs, const AsyncResultReceiver &aRecevier) override;
     void Leave(const AsyncResultReceiver &aRecevier) override;
     void ScheduleMigration(const otOperationalDatasetTlvs &aPendingOpDatasetTlvs,
@@ -205,7 +225,6 @@
     void SetThreadEnabled(bool aEnabled, const AsyncResultReceiver aReceiver) override;
     void SetCountryCode(const std::string &aCountryCode, const AsyncResultReceiver &aReceiver) override;
     void GetChannelMasks(const ChannelMasksReceiver &aReceiver, const AsyncResultReceiver &aErrReceiver) override;
->>>>>>> 60c093b6
 
     CoprocessorType GetCoprocessorType(void) override
     {
@@ -262,12 +281,9 @@
     TaskRunner                                 mTaskRunner;
     std::vector<ThreadStateChangedCallback>    mThreadStateChangedCallbacks;
     bool                                       mEnableAutoAttach = false;
-<<<<<<< HEAD
-=======
 
     AsyncResultReceiver mSetThreadEnabledReceiver;
 
->>>>>>> 60c093b6
 #if OTBR_ENABLE_FEATURE_FLAGS
     // The applied FeatureFlagList in ApplyFeatureFlagList call, used for debugging purpose.
     std::string mAppliedFeatureFlagListBytes;
