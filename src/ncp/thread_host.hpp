--- conflicted
+++ resolved
@@ -37,6 +37,7 @@
 #include <functional>
 #include <memory>
 
+#include <openthread/dataset.h>
 #include <openthread/error.h>
 #include <openthread/thread.h>
 
@@ -46,6 +47,29 @@
 
 namespace otbr {
 namespace Ncp {
+
+/**
+ * This interface provides access to some Thread network properties in a sync way.
+ *
+ * The APIs are unified for both NCP and RCP cases.
+ */
+class NetworkProperties
+{
+public:
+    /**
+     * Returns the device role.
+     *
+     * @returns the device role.
+     *
+     */
+    virtual otDeviceRole GetDeviceRole(void) const = 0;
+
+    /**
+     * The destructor.
+     *
+     */
+    virtual ~NetworkProperties(void) = default;
+};
 
 /**
  * This class is an interface which provides a set of async APIs to control the
@@ -54,15 +78,12 @@
  * The APIs are unified for both NCP and RCP cases.
  *
  */
-class ThreadHost
+class ThreadHost : virtual public NetworkProperties
 {
 public:
-<<<<<<< HEAD
-=======
     using AsyncResultReceiver = std::function<void(otError, const std::string &)>;
     using ChannelMasksReceiver =
         std::function<void(uint32_t /*aSupportedChannelMask*/, uint32_t /*aPreferredChannelMask*/)>;
->>>>>>> 60c093b6
     using DeviceRoleHandler = std::function<void(otError, otDeviceRole)>;
 
     /**
@@ -86,12 +107,43 @@
                                               bool                             aEnableAutoAttach);
 
     /**
-     * This method gets the device role and returns the role through the handler.
-     *
-     * @param[in] aHandler  A handler to return the role.
-     *
-     */
-    virtual void GetDeviceRole(DeviceRoleHandler aHandler) = 0;
+     * This method joins this device to the network specified by @p aActiveOpDatasetTlvs.
+     *
+     * If there is an ongoing 'Join' operation, no action will be taken and @p aReceiver will be
+     * called after the request is completed. The previous @p aReceiver will also be called.
+     *
+     * @param[in] aActiveOpDatasetTlvs  A reference to the active operational dataset of the Thread network.
+     * @param[in] aReceiver             A receiver to get the async result of this operation.
+     *
+     */
+    virtual void Join(const otOperationalDatasetTlvs &aActiveOpDatasetTlvs, const AsyncResultReceiver &aRecevier) = 0;
+
+    /**
+     * This method instructs the device to leave the current network gracefully.
+     *
+     * 1. If there is already an ongoing 'Leave' operation, no action will be taken and @p aReceiver
+     *    will be called after the previous request is completed. The previous @p aReceiver will also
+     *    be called.
+     * 2. If this device is not in disabled state, OTBR sends Address Release Notification (i.e. ADDR_REL.ntf)
+     *    to gracefully detach from the current network and it takes 1 second to finish.
+     * 3. Then Operational Dataset will be removed from persistent storage.
+     * 4. If everything goes fine, @p aReceiver will be invoked with OT_ERROR_NONE. Otherwise, other errors
+     *    will be passed to @p aReceiver when the error happens.
+     *
+     * @param[in] aReceiver  A receiver to get the async result of this operation.
+     *
+     */
+    virtual void Leave(const AsyncResultReceiver &aRecevier) = 0;
+
+    /**
+     * This method migrates this device to the new network specified by @p aPendingOpDatasetTlvs.
+     *
+     * @param[in] aPendingOpDatasetTlvs  A reference to the pending operational dataset of the Thread network.
+     * @param[in] aReceiver              A receiver to get the async result of this operation.
+     *
+     */
+    virtual void ScheduleMigration(const otOperationalDatasetTlvs &aPendingOpDatasetTlvs,
+                                   const AsyncResultReceiver       aReceiver) = 0;
 
     /**
      * This method enables/disables the Thread network.
