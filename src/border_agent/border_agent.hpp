--- conflicted
+++ resolved
@@ -148,8 +148,6 @@
     void HandleMdnsState(Mdns::Publisher::State aState);
 
     /**
-<<<<<<< HEAD
-=======
      * This method creates ephemeral key in the Border Agent.
      *
      * @param[out] aEphemeralKey  The ephemeral key digit string of length 9 with first 8 digits randomly
@@ -161,7 +159,6 @@
     static otbrError CreateEphemeralKey(std::string &aEphemeralKey);
 
     /**
->>>>>>> 3baf1600
      * This method adds a callback for ephemeral key changes.
      *
      * @param[in] aCallback  The callback to receive ephemeral key changed events.
