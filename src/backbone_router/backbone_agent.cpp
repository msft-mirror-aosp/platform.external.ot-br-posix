/*
 *    Copyright (c) 2020, The OpenThread Authors.
 *    All rights reserved.
 *
 *    Redistribution and use in source and binary forms, with or without
 *    modification, are permitted provided that the following conditions are met:
 *    1. Redistributions of source code must retain the above copyright
 *       notice, this list of conditions and the following disclaimer.
 *    2. Redistributions in binary form must reproduce the above copyright
 *       notice, this list of conditions and the following disclaimer in the
 *       documentation and/or other materials provided with the distribution.
 *    3. Neither the name of the copyright holder nor the
 *       names of its contributors may be used to endorse or promote products
 *       derived from this software without specific prior written permission.
 *
 *    THIS SOFTWARE IS PROVIDED BY THE COPYRIGHT HOLDERS AND CONTRIBUTORS "AS IS"
 *    AND ANY EXPRESS OR IMPLIED WARRANTIES, INCLUDING, BUT NOT LIMITED TO, THE
 *    IMPLIED WARRANTIES OF MERCHANTABILITY AND FITNESS FOR A PARTICULAR PURPOSE
 *    ARE DISCLAIMED. IN NO EVENT SHALL THE COPYRIGHT HOLDER OR CONTRIBUTORS BE
 *    LIABLE FOR ANY DIRECT, INDIRECT, INCIDENTAL, SPECIAL, EXEMPLARY, OR
 *    CONSEQUENTIAL DAMAGES (INCLUDING, BUT NOT LIMITED TO, PROCUREMENT OF
 *    SUBSTITUTE GOODS OR SERVICES; LOSS OF USE, DATA, OR PROFITS; OR BUSINESS
 *    INTERRUPTION) HOWEVER CAUSED AND ON ANY THEORY OF LIABILITY, WHETHER IN
 *    CONTRACT, STRICT LIABILITY, OR TORT (INCLUDING NEGLIGENCE OR OTHERWISE)
 *    ARISING IN ANY WAY OUT OF THE USE OF THIS SOFTWARE, EVEN IF ADVISED OF THE
 *    POSSIBILITY OF SUCH DAMAGE.
 */

/**
 * @file
 *   The file implements the Thread Backbone agent.
 */

#define OTBR_LOG_TAG "BBA"

#include "backbone_router/backbone_agent.hpp"

#if OTBR_ENABLE_BACKBONE_ROUTER

#include <assert.h>
#include <net/if.h>

#include <openthread/backbone_router_ftd.h>

#include "common/code_utils.hpp"

namespace otbr {
namespace BackboneRouter {

BackboneAgent::BackboneAgent(otbr::Ncp::RcpHost &aHost, std::string aInterfaceName, std::string aBackboneInterfaceName)
    : mHost(aHost)
    , mBackboneRouterState(OT_BACKBONE_ROUTER_STATE_DISABLED)
#if OTBR_ENABLE_DUA_ROUTING
    , mNdProxyManager(aHost, aBackboneInterfaceName)
    , mDuaRoutingManager(aInterfaceName, aBackboneInterfaceName)
#endif
{
    OTBR_UNUSED_VARIABLE(aInterfaceName);
    OTBR_UNUSED_VARIABLE(aBackboneInterfaceName);
}

void BackboneAgent::Init(void)
{
    mHost.AddThreadStateChangedCallback([this](otChangedFlags aFlags) { HandleThreadStateChanged(aFlags); });
    otBackboneRouterSetDomainPrefixCallback(mHost.GetInstance(), &BackboneAgent::HandleBackboneRouterDomainPrefixEvent,
                                            this);
#if OTBR_ENABLE_DUA_ROUTING
    otBackboneRouterSetNdProxyCallback(mHost.GetInstance(), &BackboneAgent::HandleBackboneRouterNdProxyEvent, this);
    mNdProxyManager.Init();
#endif

#if OTBR_ENABLE_BACKBONE_ROUTER_ON_INIT
<<<<<<< HEAD
    otBackboneRouterSetEnabled(mNcp.GetInstance(), /* aEnabled */ true);
=======
    otBackboneRouterSetEnabled(mHost.GetInstance(), /* aEnabled */ true);
>>>>>>> e3114aca
#endif
}

void BackboneAgent::HandleThreadStateChanged(otChangedFlags aFlags)
{
    if (aFlags & OT_CHANGED_THREAD_BACKBONE_ROUTER_STATE)
    {
        HandleBackboneRouterState();
    }
}

void BackboneAgent::HandleBackboneRouterState(void)
{
    otBackboneRouterState state      = otBackboneRouterGetState(mHost.GetInstance());
    bool                  wasPrimary = (mBackboneRouterState == OT_BACKBONE_ROUTER_STATE_PRIMARY);

    otbrLogDebug("BackboneAgent: HandleBackboneRouterState: state=%d, mBackboneRouterState=%d", state,
                 mBackboneRouterState);
    VerifyOrExit(mBackboneRouterState != state);

    mBackboneRouterState = state;

    if (IsPrimary())
    {
        OnBecomePrimary();
    }
    else if (wasPrimary)
    {
        OnResignPrimary();
    }

exit:
    return;
}

void BackboneAgent::OnBecomePrimary(void)
{
    otbrLogNotice("BackboneAgent: Backbone Router becomes Primary!");

#if OTBR_ENABLE_DUA_ROUTING
    if (mDomainPrefix.IsValid())
    {
        mDuaRoutingManager.Enable(mDomainPrefix);
        mNdProxyManager.Enable(mDomainPrefix);
    }
#endif
}

void BackboneAgent::OnResignPrimary(void)
{
    otbrLogNotice("BackboneAgent: Backbone Router resigns Primary to %s!", StateToString(mBackboneRouterState));

#if OTBR_ENABLE_DUA_ROUTING
    mDuaRoutingManager.Disable();
    mNdProxyManager.Disable();
#endif
}

const char *BackboneAgent::StateToString(otBackboneRouterState aState)
{
    const char *ret = "Unknown";

    switch (aState)
    {
    case OT_BACKBONE_ROUTER_STATE_DISABLED:
        ret = "Disabled";
        break;
    case OT_BACKBONE_ROUTER_STATE_SECONDARY:
        ret = "Secondary";
        break;
    case OT_BACKBONE_ROUTER_STATE_PRIMARY:
        ret = "Primary";
        break;
    }

    return ret;
}

void BackboneAgent::HandleBackboneRouterDomainPrefixEvent(void                             *aContext,
                                                          otBackboneRouterDomainPrefixEvent aEvent,
                                                          const otIp6Prefix                *aDomainPrefix)
{
    static_cast<BackboneAgent *>(aContext)->HandleBackboneRouterDomainPrefixEvent(aEvent, aDomainPrefix);
}

void BackboneAgent::HandleBackboneRouterDomainPrefixEvent(otBackboneRouterDomainPrefixEvent aEvent,
                                                          const otIp6Prefix                *aDomainPrefix)
{
    if (aEvent == OT_BACKBONE_ROUTER_DOMAIN_PREFIX_REMOVED)
    {
        mDomainPrefix.Clear();
    }
    else
    {
        assert(aDomainPrefix != nullptr);
        mDomainPrefix.Set(*aDomainPrefix);
        assert(mDomainPrefix.IsValid());
    }

    VerifyOrExit(IsPrimary() && aEvent != OT_BACKBONE_ROUTER_DOMAIN_PREFIX_REMOVED);

#if OTBR_ENABLE_DUA_ROUTING
    mDuaRoutingManager.Disable();
    mNdProxyManager.Disable();

    mDuaRoutingManager.Enable(mDomainPrefix);
    mNdProxyManager.Enable(mDomainPrefix);
#endif

exit:
    return;
}

#if OTBR_ENABLE_DUA_ROUTING
void BackboneAgent::HandleBackboneRouterNdProxyEvent(void                        *aContext,
                                                     otBackboneRouterNdProxyEvent aEvent,
                                                     const otIp6Address          *aAddress)
{
    static_cast<BackboneAgent *>(aContext)->HandleBackboneRouterNdProxyEvent(aEvent, aAddress);
}

void BackboneAgent::HandleBackboneRouterNdProxyEvent(otBackboneRouterNdProxyEvent aEvent, const otIp6Address *aDua)
{
    mNdProxyManager.HandleBackboneRouterNdProxyEvent(aEvent, aDua);
}
#endif

} // namespace BackboneRouter
} // namespace otbr

#endif // OTBR_ENABLE_BACKBONE_ROUTER<|MERGE_RESOLUTION|>--- conflicted
+++ resolved
@@ -70,11 +70,7 @@
 #endif
 
 #if OTBR_ENABLE_BACKBONE_ROUTER_ON_INIT
-<<<<<<< HEAD
-    otBackboneRouterSetEnabled(mNcp.GetInstance(), /* aEnabled */ true);
-=======
     otBackboneRouterSetEnabled(mHost.GetInstance(), /* aEnabled */ true);
->>>>>>> e3114aca
 #endif
 }
 
