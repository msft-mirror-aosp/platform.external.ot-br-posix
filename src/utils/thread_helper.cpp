/*
 *    Copyright (c) 2020, The OpenThread Authors.
 *    All rights reserved.
 *
 *    Redistribution and use in source and binary forms, with or without
 *    modification, are permitted provided that the following conditions are met:
 *    1. Redistributions of source code must retain the above copyright
 *       notice, this list of conditions and the following disclaimer.
 *    2. Redistributions in binary form must reproduce the above copyright
 *       notice, this list of conditions and the following disclaimer in the
 *       documentation and/or other materials provided with the distribution.
 *    3. Neither the name of the copyright holder nor the
 *       names of its contributors may be used to endorse or promote products
 *       derived from this software without specific prior written permission.
 *
 *    THIS SOFTWARE IS PROVIDED BY THE COPYRIGHT HOLDERS AND CONTRIBUTORS "AS IS"
 *    AND ANY EXPRESS OR IMPLIED WARRANTIES, INCLUDING, BUT NOT LIMITED TO, THE
 *    IMPLIED WARRANTIES OF MERCHANTABILITY AND FITNESS FOR A PARTICULAR PURPOSE
 *    ARE DISCLAIMED. IN NO EVENT SHALL THE COPYRIGHT HOLDER OR CONTRIBUTORS BE
 *    LIABLE FOR ANY DIRECT, INDIRECT, INCIDENTAL, SPECIAL, EXEMPLARY, OR
 *    CONSEQUENTIAL DAMAGES (INCLUDING, BUT NOT LIMITED TO, PROCUREMENT OF
 *    SUBSTITUTE GOODS OR SERVICES; LOSS OF USE, DATA, OR PROFITS; OR BUSINESS
 *    INTERRUPTION) HOWEVER CAUSED AND ON ANY THEORY OF LIABILITY, WHETHER IN
 *    CONTRACT, STRICT LIABILITY, OR TORT (INCLUDING NEGLIGENCE OR OTHERWISE)
 *    ARISING IN ANY WAY OUT OF THE USE OF THIS SOFTWARE, EVEN IF ADVISED OF THE
 *    POSSIBILITY OF SUCH DAMAGE.
 */

#define OTBR_LOG_TAG "UTILS"

#include "utils/thread_helper.hpp"

#include <assert.h>
#include <limits.h>
#include <string.h>
#include <time.h>

#include <string>

#include <openthread/border_router.h>
#include <openthread/channel_manager.h>
#include <openthread/dataset_ftd.h>
#if OTBR_ENABLE_DNSSD_DISCOVERY_PROXY
#include <openthread/dnssd_server.h>
#endif
#include <openthread/jam_detection.h>
#include <openthread/joiner.h>
#if OTBR_ENABLE_NAT64
#include <openthread/crypto.h>
#include <openthread/nat64.h>
#include "utils/sha256.hpp"
#endif
#if OTBR_ENABLE_LINK_METRICS_TELEMETRY
#include <openthread/link_metrics.h>
#endif
#if OTBR_ENABLE_SRP_ADVERTISING_PROXY
#include <openthread/srp_server.h>
#endif
#include <openthread/thread_ftd.h>
#include <openthread/platform/radio.h>

#include "common/byteswap.hpp"
#include "common/code_utils.hpp"
#include "common/logging.hpp"
#include "common/tlv.hpp"
#include "ncp/ncp_openthread.hpp"

namespace otbr {
namespace agent {
namespace {
const Tlv *FindTlv(uint8_t aTlvType, const uint8_t *aTlvs, int aTlvsSize)
{
    const Tlv *result = nullptr;

    for (const Tlv *tlv = reinterpret_cast<const Tlv *>(aTlvs);
         reinterpret_cast<const uint8_t *>(tlv) + sizeof(Tlv) < aTlvs + aTlvsSize; tlv = tlv->GetNext())
    {
        if (tlv->GetType() == aTlvType)
        {
            ExitNow(result = tlv);
        }
    }

exit:
    return result;
}

#if OTBR_ENABLE_TELEMETRY_DATA_API
static uint32_t TelemetryNodeTypeFromRoleAndLinkMode(const otDeviceRole &aRole, const otLinkModeConfig &aLinkModeCfg)
{
    uint32_t nodeType;

    switch (aRole)
    {
    case OT_DEVICE_ROLE_DISABLED:
        nodeType = threadnetwork::TelemetryData::NODE_TYPE_DISABLED;
        break;
    case OT_DEVICE_ROLE_DETACHED:
        nodeType = threadnetwork::TelemetryData::NODE_TYPE_DETACHED;
        break;
    case OT_DEVICE_ROLE_ROUTER:
        nodeType = threadnetwork::TelemetryData::NODE_TYPE_ROUTER;
        break;
    case OT_DEVICE_ROLE_LEADER:
        nodeType = threadnetwork::TelemetryData::NODE_TYPE_LEADER;
        break;
    case OT_DEVICE_ROLE_CHILD:
        if (!aLinkModeCfg.mRxOnWhenIdle)
        {
            nodeType = threadnetwork::TelemetryData::NODE_TYPE_SLEEPY_END;
        }
        else if (!aLinkModeCfg.mDeviceType)
        {
            // If it's not an FTD, return as minimal end device.
            nodeType = threadnetwork::TelemetryData::NODE_TYPE_MINIMAL_END;
        }
        else
        {
            nodeType = threadnetwork::TelemetryData::NODE_TYPE_END;
        }
        break;
    default:
        nodeType = threadnetwork::TelemetryData::NODE_TYPE_UNSPECIFIED;
    }

    return nodeType;
}

#if OTBR_ENABLE_SRP_ADVERTISING_PROXY
threadnetwork::TelemetryData_SrpServerState SrpServerStateFromOtSrpServerState(otSrpServerState srpServerState)
{
    switch (srpServerState)
    {
    case OT_SRP_SERVER_STATE_DISABLED:
        return threadnetwork::TelemetryData::SRP_SERVER_STATE_DISABLED;
    case OT_SRP_SERVER_STATE_RUNNING:
        return threadnetwork::TelemetryData::SRP_SERVER_STATE_RUNNING;
    case OT_SRP_SERVER_STATE_STOPPED:
        return threadnetwork::TelemetryData::SRP_SERVER_STATE_STOPPED;
    default:
        return threadnetwork::TelemetryData::SRP_SERVER_STATE_UNSPECIFIED;
    }
}

threadnetwork::TelemetryData_SrpServerAddressMode SrpServerAddressModeFromOtSrpServerAddressMode(
    otSrpServerAddressMode srpServerAddressMode)
{
    switch (srpServerAddressMode)
    {
    case OT_SRP_SERVER_ADDRESS_MODE_ANYCAST:
        return threadnetwork::TelemetryData::SRP_SERVER_ADDRESS_MODE_STATE_ANYCAST;
    case OT_SRP_SERVER_ADDRESS_MODE_UNICAST:
        return threadnetwork::TelemetryData::SRP_SERVER_ADDRESS_MODE_UNICAST;
    default:
        return threadnetwork::TelemetryData::SRP_SERVER_ADDRESS_MODE_UNSPECIFIED;
    }
}
#endif // OTBR_ENABLE_SRP_ADVERTISING_PROXY

#if OTBR_ENABLE_NAT64
threadnetwork::TelemetryData_Nat64State Nat64StateFromOtNat64State(otNat64State nat64State)
{
    switch (nat64State)
    {
    case OT_NAT64_STATE_DISABLED:
        return threadnetwork::TelemetryData::NAT64_STATE_DISABLED;
    case OT_NAT64_STATE_NOT_RUNNING:
        return threadnetwork::TelemetryData::NAT64_STATE_NOT_RUNNING;
    case OT_NAT64_STATE_IDLE:
        return threadnetwork::TelemetryData::NAT64_STATE_IDLE;
    case OT_NAT64_STATE_ACTIVE:
        return threadnetwork::TelemetryData::NAT64_STATE_ACTIVE;
    default:
        return threadnetwork::TelemetryData::NAT64_STATE_UNSPECIFIED;
    }
}

void CopyNat64TrafficCounters(const otNat64Counters &from, threadnetwork::TelemetryData_Nat64TrafficCounters *to)
{
    to->set_ipv4_to_ipv6_packets(from.m4To6Packets);
    to->set_ipv4_to_ipv6_bytes(from.m4To6Bytes);
    to->set_ipv6_to_ipv4_packets(from.m6To4Packets);
    to->set_ipv6_to_ipv4_bytes(from.m6To4Bytes);
}
#endif // OTBR_ENABLE_NAT64

void CopyMdnsResponseCounters(const MdnsResponseCounters &from, threadnetwork::TelemetryData_MdnsResponseCounters *to)
{
    to->set_success_count(from.mSuccess);
    to->set_not_found_count(from.mNotFound);
    to->set_invalid_args_count(from.mInvalidArgs);
    to->set_duplicated_count(from.mDuplicated);
    to->set_not_implemented_count(from.mNotImplemented);
    to->set_unknown_error_count(from.mUnknownError);
    to->set_aborted_count(from.mAborted);
    to->set_invalid_state_count(from.mInvalidState);
}
#endif // OTBR_ENABLE_TELEMETRY_DATA_API
} // namespace

ThreadHelper::ThreadHelper(otInstance *aInstance, otbr::Ncp::ControllerOpenThread *aNcp)
    : mInstance(aInstance)
    , mNcp(aNcp)
{
#if OTBR_ENABLE_TELEMETRY_DATA_API && OTBR_ENABLE_NAT64
    otError error;

    SuccessOrExit(error = otPlatCryptoRandomGet(mNat64Ipv6AddressSalt, sizeof(mNat64Ipv6AddressSalt)));

exit:
    if (error != OT_ERROR_NONE)
    {
        otbrLogWarning("Error otPlatCryptoRandomGet: %s", otThreadErrorToString(error));
    }
#endif
}

void ThreadHelper::StateChangedCallback(otChangedFlags aFlags)
{
    if (aFlags & OT_CHANGED_THREAD_ROLE)
    {
        otDeviceRole role = otThreadGetDeviceRole(mInstance);

        for (const auto &handler : mDeviceRoleHandlers)
        {
            handler(role);
        }

        if (role != OT_DEVICE_ROLE_DISABLED && role != OT_DEVICE_ROLE_DETACHED)
        {
            if (mAttachHandler != nullptr)
            {
                if (mWaitingMgmtSetResponse)
                {
                    otbrLogInfo("StateChangedCallback is called during waiting for Mgmt Set Response");
                    ExitNow();
                }
                if (mAttachPendingDatasetTlvs.mLength == 0)
                {
                    AttachHandler handler = mAttachHandler;

                    mAttachHandler = nullptr;
                    handler(OT_ERROR_NONE, mAttachDelayMs);
                }
                else
                {
                    otOperationalDataset emptyDataset = {};
                    otError              error =
                        otDatasetSendMgmtPendingSet(mInstance, &emptyDataset, mAttachPendingDatasetTlvs.mTlvs,
                                                    mAttachPendingDatasetTlvs.mLength, MgmtSetResponseHandler, this);
                    if (error != OT_ERROR_NONE)
                    {
                        AttachHandler handler = mAttachHandler;

                        mAttachHandler            = nullptr;
                        mAttachPendingDatasetTlvs = {};
                        mWaitingMgmtSetResponse   = false;
                        handler(error, 0);
                    }
                    else
                    {
                        mWaitingMgmtSetResponse = true;
                    }
                }
            }
            else if (mJoinerHandler != nullptr)
            {
                mJoinerHandler(OT_ERROR_NONE);
                mJoinerHandler = nullptr;
            }
        }
    }

    if (aFlags & OT_CHANGED_ACTIVE_DATASET)
    {
        ActiveDatasetChangedCallback();
    }

exit:
    return;
}

void ThreadHelper::ActiveDatasetChangedCallback()
{
    otError                  error;
    otOperationalDatasetTlvs datasetTlvs;

    SuccessOrExit(error = otDatasetGetActiveTlvs(mInstance, &datasetTlvs));

    for (const auto &handler : mActiveDatasetChangeHandlers)
    {
        handler(datasetTlvs);
    }

exit:
    if (error != OT_ERROR_NONE)
    {
        otbrLogWarning("Error handling active dataset change: %s", otThreadErrorToString(error));
    }
}

#if OTBR_ENABLE_DBUS_SERVER
void ThreadHelper::OnUpdateMeshCopTxt(std::map<std::string, std::vector<uint8_t>> aUpdate)
{
    if (mUpdateMeshCopTxtHandler)
    {
        mUpdateMeshCopTxtHandler(std::move(aUpdate));
    }
    else
    {
        otbrLogErr("No UpdateMeshCopTxtHandler");
    }
}
#endif

void ThreadHelper::AddDeviceRoleHandler(DeviceRoleHandler aHandler)
{
    mDeviceRoleHandlers.emplace_back(aHandler);
}

void ThreadHelper::Scan(ScanHandler aHandler)
{
    otError error = OT_ERROR_NONE;

    VerifyOrExit(aHandler != nullptr);
    mScanHandler = aHandler;
    mScanResults.clear();

    error =
        otLinkActiveScan(mInstance, /*scanChannels =*/0, /*scanDuration=*/0, &ThreadHelper::ActiveScanHandler, this);

exit:
    if (error != OT_ERROR_NONE)
    {
        if (aHandler)
        {
            mScanHandler(error, {});
        }
        mScanHandler = nullptr;
    }
}

void ThreadHelper::EnergyScan(uint32_t aScanDuration, EnergyScanHandler aHandler)
{
    otError  error             = OT_ERROR_NONE;
    uint32_t preferredChannels = otPlatRadioGetPreferredChannelMask(mInstance);

    VerifyOrExit(aHandler != nullptr, error = OT_ERROR_BUSY);
    VerifyOrExit(aScanDuration < UINT16_MAX, error = OT_ERROR_INVALID_ARGS);
    mEnergyScanHandler = aHandler;
    mEnergyScanResults.clear();

    error = otLinkEnergyScan(mInstance, preferredChannels, static_cast<uint16_t>(aScanDuration),
                             &ThreadHelper::EnergyScanCallback, this);

exit:
    if (error != OT_ERROR_NONE)
    {
        if (aHandler)
        {
            mEnergyScanHandler(error, {});
        }
        mEnergyScanHandler = nullptr;
    }
}

void ThreadHelper::RandomFill(void *aBuf, size_t size)
{
    std::uniform_int_distribution<> dist(0, UINT8_MAX);
    uint8_t                        *buf = static_cast<uint8_t *>(aBuf);

    for (size_t i = 0; i < size; i++)
    {
        buf[i] = static_cast<uint8_t>(dist(mRandomDevice));
    }
}

void ThreadHelper::ActiveScanHandler(otActiveScanResult *aResult, void *aThreadHelper)
{
    ThreadHelper *helper = static_cast<ThreadHelper *>(aThreadHelper);

    helper->ActiveScanHandler(aResult);
}

void ThreadHelper::ActiveScanHandler(otActiveScanResult *aResult)
{
    if (aResult == nullptr)
    {
        if (mScanHandler != nullptr)
        {
            mScanHandler(OT_ERROR_NONE, mScanResults);
        }
    }
    else
    {
        mScanResults.push_back(*aResult);
    }
}

void ThreadHelper::EnergyScanCallback(otEnergyScanResult *aResult, void *aThreadHelper)
{
    ThreadHelper *helper = static_cast<ThreadHelper *>(aThreadHelper);

    helper->EnergyScanCallback(aResult);
}

void ThreadHelper::EnergyScanCallback(otEnergyScanResult *aResult)
{
    if (aResult == nullptr)
    {
        if (mEnergyScanHandler != nullptr)
        {
            mEnergyScanHandler(OT_ERROR_NONE, mEnergyScanResults);
        }
    }
    else
    {
        mEnergyScanResults.push_back(*aResult);
    }
}

uint8_t ThreadHelper::RandomChannelFromChannelMask(uint32_t aChannelMask)
{
    // 8 bit per byte
    constexpr uint8_t kNumChannels = sizeof(aChannelMask) * 8;
    uint8_t           channels[kNumChannels];
    uint8_t           numValidChannels = 0;

    for (uint8_t i = 0; i < kNumChannels; i++)
    {
        if (aChannelMask & (1 << i))
        {
            channels[numValidChannels++] = i;
        }
    }

    return channels[std::uniform_int_distribution<unsigned int>(0, numValidChannels - 1)(mRandomDevice)];
}

static otExtendedPanId ToOtExtendedPanId(uint64_t aExtPanId)
{
    otExtendedPanId extPanId;
    uint64_t        mask = UINT8_MAX;

    for (size_t i = 0; i < sizeof(uint64_t); i++)
    {
        extPanId.m8[i] = static_cast<uint8_t>((aExtPanId >> ((sizeof(uint64_t) - i - 1) * 8)) & mask);
    }

    return extPanId;
}

void ThreadHelper::Attach(const std::string          &aNetworkName,
                          uint16_t                    aPanId,
                          uint64_t                    aExtPanId,
                          const std::vector<uint8_t> &aNetworkKey,
                          const std::vector<uint8_t> &aPSKc,
                          uint32_t                    aChannelMask,
                          AttachHandler               aHandler)

{
    otError              error   = OT_ERROR_NONE;
    otOperationalDataset dataset = {};

    VerifyOrExit(aHandler != nullptr, error = OT_ERROR_INVALID_ARGS);
    VerifyOrExit(mAttachHandler == nullptr && mJoinerHandler == nullptr, error = OT_ERROR_INVALID_STATE);
    VerifyOrExit(aNetworkKey.empty() || aNetworkKey.size() == sizeof(dataset.mNetworkKey.m8),
                 error = OT_ERROR_INVALID_ARGS);
    VerifyOrExit(aPSKc.empty() || aPSKc.size() == sizeof(dataset.mPskc.m8), error = OT_ERROR_INVALID_ARGS);
    VerifyOrExit(aChannelMask != 0, error = OT_ERROR_INVALID_ARGS);

    SuccessOrExit(error = otDatasetCreateNewNetwork(mInstance, &dataset));

    if (aExtPanId != UINT64_MAX)
    {
        dataset.mExtendedPanId = ToOtExtendedPanId(aExtPanId);
    }

    if (!aNetworkKey.empty())
    {
        memcpy(dataset.mNetworkKey.m8, &aNetworkKey[0], sizeof(dataset.mNetworkKey.m8));
    }

    if (aPanId != UINT16_MAX)
    {
        dataset.mPanId = aPanId;
    }

    if (!aPSKc.empty())
    {
        memcpy(dataset.mPskc.m8, &aPSKc[0], sizeof(dataset.mPskc.m8));
    }

    SuccessOrExit(error = otNetworkNameFromString(&dataset.mNetworkName, aNetworkName.c_str()));

    dataset.mChannelMask &= aChannelMask;
    VerifyOrExit(dataset.mChannelMask != 0, otbrLogWarning("Invalid channel mask"), error = OT_ERROR_INVALID_ARGS);

    dataset.mChannel = RandomChannelFromChannelMask(dataset.mChannelMask);

    SuccessOrExit(error = otDatasetSetActive(mInstance, &dataset));

    if (!otIp6IsEnabled(mInstance))
    {
        SuccessOrExit(error = otIp6SetEnabled(mInstance, true));
    }

    SuccessOrExit(error = otThreadSetEnabled(mInstance, true));
    mAttachDelayMs = 0;
    mAttachHandler = aHandler;

exit:
    if (error != OT_ERROR_NONE)
    {
        if (aHandler)
        {
            aHandler(error, 0);
        }
    }
}

void ThreadHelper::Attach(AttachHandler aHandler)
{
    otError error = OT_ERROR_NONE;

    VerifyOrExit(mAttachHandler == nullptr && mJoinerHandler == nullptr, error = OT_ERROR_INVALID_STATE);

    if (!otIp6IsEnabled(mInstance))
    {
        SuccessOrExit(error = otIp6SetEnabled(mInstance, true));
    }
    SuccessOrExit(error = otThreadSetEnabled(mInstance, true));
    mAttachHandler = aHandler;

exit:
    if (error != OT_ERROR_NONE)
    {
        if (aHandler)
        {
            aHandler(error, 0);
        }
    }
}

otError ThreadHelper::Detach(void)
{
    otError error = OT_ERROR_NONE;

    SuccessOrExit(error = otThreadSetEnabled(mInstance, false));
    SuccessOrExit(error = otIp6SetEnabled(mInstance, false));

exit:
    return error;
}

otError ThreadHelper::Reset(void)
{
    mDeviceRoleHandlers.clear();
    otInstanceReset(mInstance);

    return OT_ERROR_NONE;
}

void ThreadHelper::JoinerStart(const std::string &aPskd,
                               const std::string &aProvisioningUrl,
                               const std::string &aVendorName,
                               const std::string &aVendorModel,
                               const std::string &aVendorSwVersion,
                               const std::string &aVendorData,
                               ResultHandler      aHandler)
{
    otError error = OT_ERROR_NONE;

    VerifyOrExit(aHandler != nullptr, error = OT_ERROR_INVALID_ARGS);
    VerifyOrExit(mAttachHandler == nullptr && mJoinerHandler == nullptr, error = OT_ERROR_INVALID_STATE);

    if (!otIp6IsEnabled(mInstance))
    {
        SuccessOrExit(error = otIp6SetEnabled(mInstance, true));
    }
    SuccessOrExit(error = otJoinerStart(mInstance, aPskd.c_str(), aProvisioningUrl.c_str(), aVendorName.c_str(),
                                        aVendorModel.c_str(), aVendorSwVersion.c_str(), aVendorData.c_str(),
                                        JoinerCallback, this));
    mJoinerHandler = aHandler;

exit:
    if (error != OT_ERROR_NONE)
    {
        if (aHandler)
        {
            aHandler(error);
        }
    }
}

void ThreadHelper::JoinerCallback(otError aError, void *aThreadHelper)
{
    ThreadHelper *helper = static_cast<ThreadHelper *>(aThreadHelper);

    helper->JoinerCallback(aError);
}

void ThreadHelper::JoinerCallback(otError aError)
{
    if (aError != OT_ERROR_NONE)
    {
        otbrLogWarning("Failed to join Thread network: %s", otThreadErrorToString(aError));
        mJoinerHandler(aError);
        mJoinerHandler = nullptr;
    }
    else
    {
        LogOpenThreadResult("Start Thread network", otThreadSetEnabled(mInstance, true));
    }
}

otError ThreadHelper::TryResumeNetwork(void)
{
    otError error = OT_ERROR_NONE;

    if (otLinkGetPanId(mInstance) != UINT16_MAX && otThreadGetDeviceRole(mInstance) == OT_DEVICE_ROLE_DISABLED)
    {
        if (!otIp6IsEnabled(mInstance))
        {
            SuccessOrExit(error = otIp6SetEnabled(mInstance, true));
            SuccessOrExit(error = otThreadSetEnabled(mInstance, true));
        }
    }

exit:
    if (error != OT_ERROR_NONE)
    {
        (void)otIp6SetEnabled(mInstance, false);
    }

    return error;
}

void ThreadHelper::LogOpenThreadResult(const char *aAction, otError aError)
{
    if (aError == OT_ERROR_NONE)
    {
        otbrLogInfo("%s: %s", aAction, otThreadErrorToString(aError));
    }
    else
    {
        otbrLogWarning("%s: %s", aAction, otThreadErrorToString(aError));
    }
}

void ThreadHelper::AttachAllNodesTo(const std::vector<uint8_t> &aDatasetTlvs, AttachHandler aHandler)
{
    constexpr uint32_t kDelayTimerMilliseconds = 300 * 1000;

    otError                  error = OT_ERROR_NONE;
    otOperationalDatasetTlvs datasetTlvs;
    otOperationalDataset     dataset;
    otOperationalDataset     emptyDataset{};
    otDeviceRole             role = otThreadGetDeviceRole(mInstance);
    Tlv                     *tlv;
    uint64_t                 pendingTimestamp = 0;
    timespec                 currentTime;

    if (aHandler == nullptr)
    {
        otbrLogWarning("Attach Handler is nullptr");
        ExitNow(error = OT_ERROR_INVALID_ARGS);
    }
    VerifyOrExit(mAttachHandler == nullptr && mJoinerHandler == nullptr, error = OT_ERROR_BUSY);

    VerifyOrExit(aDatasetTlvs.size() <= sizeof(datasetTlvs.mTlvs), error = OT_ERROR_INVALID_ARGS);
    std::copy(aDatasetTlvs.begin(), aDatasetTlvs.end(), datasetTlvs.mTlvs);
    datasetTlvs.mLength = aDatasetTlvs.size();

    SuccessOrExit(error = otDatasetParseTlvs(&datasetTlvs, &dataset));
    VerifyOrExit(dataset.mComponents.mIsActiveTimestampPresent, error = OT_ERROR_INVALID_ARGS);
    VerifyOrExit(dataset.mComponents.mIsNetworkKeyPresent, error = OT_ERROR_INVALID_ARGS);
    VerifyOrExit(dataset.mComponents.mIsNetworkNamePresent, error = OT_ERROR_INVALID_ARGS);
    VerifyOrExit(dataset.mComponents.mIsExtendedPanIdPresent, error = OT_ERROR_INVALID_ARGS);
    VerifyOrExit(dataset.mComponents.mIsMeshLocalPrefixPresent, error = OT_ERROR_INVALID_ARGS);
    VerifyOrExit(dataset.mComponents.mIsPanIdPresent, error = OT_ERROR_INVALID_ARGS);
    VerifyOrExit(dataset.mComponents.mIsChannelPresent, error = OT_ERROR_INVALID_ARGS);
    VerifyOrExit(dataset.mComponents.mIsPskcPresent, error = OT_ERROR_INVALID_ARGS);
    VerifyOrExit(dataset.mComponents.mIsSecurityPolicyPresent, error = OT_ERROR_INVALID_ARGS);
    VerifyOrExit(dataset.mComponents.mIsChannelMaskPresent, error = OT_ERROR_INVALID_ARGS);

    VerifyOrExit(FindTlv(OT_MESHCOP_TLV_PENDINGTIMESTAMP, datasetTlvs.mTlvs, datasetTlvs.mLength) == nullptr &&
                     FindTlv(OT_MESHCOP_TLV_DELAYTIMER, datasetTlvs.mTlvs, datasetTlvs.mLength) == nullptr,
                 error = OT_ERROR_INVALID_ARGS);

    // There must be sufficient space for a Pending Timestamp TLV and a Delay Timer TLV.
    VerifyOrExit(
        static_cast<int>(datasetTlvs.mLength +
                         (sizeof(uint8_t) + sizeof(uint8_t) + sizeof(uint64_t))    // Pending Timestamp TLV (10 bytes)
                         + (sizeof(uint8_t) + sizeof(uint8_t) + sizeof(uint32_t))) // Delay Timer TLV (6 bytes)
            <= int{sizeof(datasetTlvs.mTlvs)},
        error = OT_ERROR_INVALID_ARGS);

    tlv = reinterpret_cast<Tlv *>(datasetTlvs.mTlvs + datasetTlvs.mLength);
    tlv->SetType(OT_MESHCOP_TLV_PENDINGTIMESTAMP);
    clock_gettime(CLOCK_REALTIME, &currentTime);
    pendingTimestamp |= (static_cast<uint64_t>(currentTime.tv_sec) << 16);
    pendingTimestamp |= (((static_cast<uint64_t>(currentTime.tv_nsec) * 32768 / 1000000000) & 0x7fff) << 1);
    tlv->SetValue(pendingTimestamp);

    tlv = tlv->GetNext();
    tlv->SetType(OT_MESHCOP_TLV_DELAYTIMER);
    tlv->SetValue(kDelayTimerMilliseconds);

    datasetTlvs.mLength = reinterpret_cast<uint8_t *>(tlv->GetNext()) - datasetTlvs.mTlvs;

    assert(datasetTlvs.mLength > 0);

    if (role == OT_DEVICE_ROLE_DISABLED || role == OT_DEVICE_ROLE_DETACHED)
    {
        otOperationalDataset existingDataset;
        bool                 hasActiveDataset;

        error = otDatasetGetActive(mInstance, &existingDataset);
        VerifyOrExit(error == OT_ERROR_NONE || error == OT_ERROR_NOT_FOUND);

        hasActiveDataset = (error == OT_ERROR_NONE);

        if (!hasActiveDataset)
        {
            SuccessOrExit(error = otDatasetSetActiveTlvs(mInstance, &datasetTlvs));
        }

        if (!otIp6IsEnabled(mInstance))
        {
            SuccessOrExit(error = otIp6SetEnabled(mInstance, true));
        }
        SuccessOrExit(error = otThreadSetEnabled(mInstance, true));

        if (hasActiveDataset)
        {
            mAttachDelayMs            = kDelayTimerMilliseconds;
            mAttachPendingDatasetTlvs = datasetTlvs;
        }
        else
        {
            mAttachDelayMs            = 0;
            mAttachPendingDatasetTlvs = {};
        }
        mWaitingMgmtSetResponse = false;
        mAttachHandler          = aHandler;
        ExitNow();
    }

    SuccessOrExit(error = otDatasetSendMgmtPendingSet(mInstance, &emptyDataset, datasetTlvs.mTlvs, datasetTlvs.mLength,
                                                      MgmtSetResponseHandler, this));
    mAttachDelayMs          = kDelayTimerMilliseconds;
    mAttachHandler          = aHandler;
    mWaitingMgmtSetResponse = true;

exit:
    if (error != OT_ERROR_NONE)
    {
        aHandler(error, 0);
    }
}

void ThreadHelper::MgmtSetResponseHandler(otError aResult, void *aContext)
{
    static_cast<ThreadHelper *>(aContext)->MgmtSetResponseHandler(aResult);
}

void ThreadHelper::MgmtSetResponseHandler(otError aResult)
{
    AttachHandler handler;
    int64_t       attachDelayMs;

    LogOpenThreadResult("MgmtSetResponseHandler()", aResult);
    mWaitingMgmtSetResponse = false;

    if (mAttachHandler == nullptr)
    {
        otbrLogWarning("mAttachHandler is nullptr");
        mAttachDelayMs            = 0;
        mAttachPendingDatasetTlvs = {};
        ExitNow();
    }

    switch (aResult)
    {
    case OT_ERROR_NONE:
    case OT_ERROR_REJECTED:
        break;
    default:
        aResult = OT_ERROR_FAILED;
        break;
    }

    attachDelayMs             = mAttachDelayMs;
    handler                   = mAttachHandler;
    mAttachDelayMs            = 0;
    mAttachHandler            = nullptr;
    mAttachPendingDatasetTlvs = {};
    if (aResult == OT_ERROR_NONE)
    {
        handler(aResult, attachDelayMs);
    }
    else
    {
        handler(aResult, 0);
    }

exit:
    return;
}

#if OTBR_ENABLE_UNSECURE_JOIN
otError ThreadHelper::PermitUnsecureJoin(uint16_t aPort, uint32_t aSeconds)
{
    otError      error = OT_ERROR_NONE;
    otExtAddress steeringData;

    // 0xff to allow all devices to join
    memset(&steeringData.m8, 0xff, sizeof(steeringData.m8));
    SuccessOrExit(error = otIp6AddUnsecurePort(mInstance, aPort));
    otThreadSetSteeringData(mInstance, &steeringData);

    if (aSeconds > 0)
    {
        auto delay = Milliseconds(aSeconds * 1000);

        ++mUnsecurePortRefCounter[aPort];

        mNcp->PostTimerTask(delay, [this, aPort]() {
            assert(mUnsecurePortRefCounter.find(aPort) != mUnsecurePortRefCounter.end());
            assert(mUnsecurePortRefCounter[aPort] > 0);

            if (--mUnsecurePortRefCounter[aPort] == 0)
            {
                otExtAddress noneAddress;

                // 0 to clean steering data
                memset(&noneAddress.m8, 0, sizeof(noneAddress.m8));
                (void)otIp6RemoveUnsecurePort(mInstance, aPort);
                otThreadSetSteeringData(mInstance, &noneAddress);
                mUnsecurePortRefCounter.erase(aPort);
            }
        });
    }
    else
    {
        otExtAddress noneAddress;

        memset(&noneAddress.m8, 0, sizeof(noneAddress.m8));
        (void)otIp6RemoveUnsecurePort(mInstance, aPort);
        otThreadSetSteeringData(mInstance, &noneAddress);
    }

exit:
    return error;
}
#endif

void ThreadHelper::AddActiveDatasetChangeHandler(DatasetChangeHandler aHandler)
{
    mActiveDatasetChangeHandlers.push_back(std::move(aHandler));
}

void ThreadHelper::DetachGracefully(ResultHandler aHandler)
{
    otError error = OT_ERROR_NONE;

    VerifyOrExit(mDetachGracefullyHandler == nullptr, error = OT_ERROR_BUSY);

    SuccessOrExit(error = otThreadDetachGracefully(mInstance, &ThreadHelper::DetachGracefullyCallback, this));
    mDetachGracefullyHandler = aHandler;

exit:
    if (error != OT_ERROR_NONE)
    {
        aHandler(error);
    }
}

void ThreadHelper::DetachGracefullyCallback(void *aContext)
{
    static_cast<ThreadHelper *>(aContext)->DetachGracefullyCallback();
}

void ThreadHelper::DetachGracefullyCallback(void)
{
    if (mDetachGracefullyHandler != nullptr)
    {
        mDetachGracefullyHandler(OT_ERROR_NONE);
    }
}

#if OTBR_ENABLE_TELEMETRY_DATA_API
otError ThreadHelper::RetrieveTelemetryData(Mdns::Publisher *aPublisher, threadnetwork::TelemetryData &telemetryData)
{
    otError                     error = OT_ERROR_NONE;
    std::vector<otNeighborInfo> neighborTable;

    // Begin of WpanStats section.
    auto wpanStats = telemetryData.mutable_wpan_stats();

    {
        otDeviceRole     role  = otThreadGetDeviceRole(mInstance);
        otLinkModeConfig otCfg = otThreadGetLinkMode(mInstance);

        wpanStats->set_node_type(TelemetryNodeTypeFromRoleAndLinkMode(role, otCfg));
    }

    wpanStats->set_channel(otLinkGetChannel(mInstance));

    {
        uint16_t ccaFailureRate = otLinkGetCcaFailureRate(mInstance);

        wpanStats->set_mac_cca_fail_rate(static_cast<float>(ccaFailureRate) / 0xffff);
    }

    {
        int8_t radioTxPower;

        if (otPlatRadioGetTransmitPower(mInstance, &radioTxPower) == OT_ERROR_NONE)
        {
            wpanStats->set_radio_tx_power(radioTxPower);
        }
        else
        {
            error = OT_ERROR_FAILED;
        }
    }

    {
        const otMacCounters *linkCounters = otLinkGetCounters(mInstance);

        wpanStats->set_phy_rx(linkCounters->mRxTotal);
        wpanStats->set_phy_tx(linkCounters->mTxTotal);
        wpanStats->set_mac_unicast_rx(linkCounters->mRxUnicast);
        wpanStats->set_mac_unicast_tx(linkCounters->mTxUnicast);
        wpanStats->set_mac_broadcast_rx(linkCounters->mRxBroadcast);
        wpanStats->set_mac_broadcast_tx(linkCounters->mTxBroadcast);
        wpanStats->set_mac_tx_ack_req(linkCounters->mTxAckRequested);
        wpanStats->set_mac_tx_no_ack_req(linkCounters->mTxNoAckRequested);
        wpanStats->set_mac_tx_acked(linkCounters->mTxAcked);
        wpanStats->set_mac_tx_data(linkCounters->mTxData);
        wpanStats->set_mac_tx_data_poll(linkCounters->mTxDataPoll);
        wpanStats->set_mac_tx_beacon(linkCounters->mTxBeacon);
        wpanStats->set_mac_tx_beacon_req(linkCounters->mTxBeaconRequest);
        wpanStats->set_mac_tx_other_pkt(linkCounters->mTxOther);
        wpanStats->set_mac_tx_retry(linkCounters->mTxRetry);
        wpanStats->set_mac_rx_data(linkCounters->mRxData);
        wpanStats->set_mac_rx_data_poll(linkCounters->mRxDataPoll);
        wpanStats->set_mac_rx_beacon(linkCounters->mRxBeacon);
        wpanStats->set_mac_rx_beacon_req(linkCounters->mRxBeaconRequest);
        wpanStats->set_mac_rx_other_pkt(linkCounters->mRxOther);
        wpanStats->set_mac_rx_filter_whitelist(linkCounters->mRxAddressFiltered);
        wpanStats->set_mac_rx_filter_dest_addr(linkCounters->mRxDestAddrFiltered);
        wpanStats->set_mac_tx_fail_cca(linkCounters->mTxErrCca);
        wpanStats->set_mac_rx_fail_decrypt(linkCounters->mRxErrSec);
        wpanStats->set_mac_rx_fail_no_frame(linkCounters->mRxErrNoFrame);
        wpanStats->set_mac_rx_fail_unknown_neighbor(linkCounters->mRxErrUnknownNeighbor);
        wpanStats->set_mac_rx_fail_invalid_src_addr(linkCounters->mRxErrInvalidSrcAddr);
        wpanStats->set_mac_rx_fail_fcs(linkCounters->mRxErrFcs);
        wpanStats->set_mac_rx_fail_other(linkCounters->mRxErrOther);
    }

    {
        const otIpCounters *ipCounters = otThreadGetIp6Counters(mInstance);

        wpanStats->set_ip_tx_success(ipCounters->mTxSuccess);
        wpanStats->set_ip_rx_success(ipCounters->mRxSuccess);
        wpanStats->set_ip_tx_failure(ipCounters->mTxFailure);
        wpanStats->set_ip_rx_failure(ipCounters->mRxFailure);
    }
    // End of WpanStats section.

    {
        // Begin of WpanTopoFull section.
        auto     wpanTopoFull = telemetryData.mutable_wpan_topo_full();
        uint16_t rloc16       = otThreadGetRloc16(mInstance);

        wpanTopoFull->set_rloc16(rloc16);

        {
            otRouterInfo info;

            if (otThreadGetRouterInfo(mInstance, rloc16, &info) == OT_ERROR_NONE)
            {
                wpanTopoFull->set_router_id(info.mRouterId);
            }
            else
            {
                error = OT_ERROR_FAILED;
            }
        }

        otNeighborInfoIterator iter = OT_NEIGHBOR_INFO_ITERATOR_INIT;
        otNeighborInfo         neighborInfo;

        while (otThreadGetNextNeighborInfo(mInstance, &iter, &neighborInfo) == OT_ERROR_NONE)
        {
            neighborTable.push_back(neighborInfo);
        }
        wpanTopoFull->set_neighbor_table_size(neighborTable.size());

        uint16_t                 childIndex = 0;
        otChildInfo              childInfo;
        std::vector<otChildInfo> childTable;

        while (otThreadGetChildInfoByIndex(mInstance, childIndex, &childInfo) == OT_ERROR_NONE)
        {
            childTable.push_back(childInfo);
            childIndex++;
        }
        wpanTopoFull->set_child_table_size(childTable.size());

        {
            struct otLeaderData leaderData;

            if (otThreadGetLeaderData(mInstance, &leaderData) == OT_ERROR_NONE)
            {
                wpanTopoFull->set_leader_router_id(leaderData.mLeaderRouterId);
                wpanTopoFull->set_leader_weight(leaderData.mWeighting);
                wpanTopoFull->set_network_data_version(leaderData.mDataVersion);
                wpanTopoFull->set_stable_network_data_version(leaderData.mStableDataVersion);
            }
            else
            {
                error = OT_ERROR_FAILED;
            }
        }

        uint8_t weight = otThreadGetLocalLeaderWeight(mInstance);

        wpanTopoFull->set_leader_local_weight(weight);

        uint32_t partitionId = otThreadGetPartitionId(mInstance);

        wpanTopoFull->set_partition_id(partitionId);

        static constexpr size_t kNetworkDataMaxSize = 255;
        {
            uint8_t              data[kNetworkDataMaxSize];
            uint8_t              len = sizeof(data);
            std::vector<uint8_t> networkData;

            if (otNetDataGet(mInstance, /*stable=*/false, data, &len) == OT_ERROR_NONE)
            {
                networkData = std::vector<uint8_t>(&data[0], &data[len]);
                wpanTopoFull->set_network_data(std::string(networkData.begin(), networkData.end()));
            }
            else
            {
                error = OT_ERROR_FAILED;
            }
        }

        {
            uint8_t              data[kNetworkDataMaxSize];
            uint8_t              len = sizeof(data);
            std::vector<uint8_t> networkData;

            if (otNetDataGet(mInstance, /*stable=*/true, data, &len) == OT_ERROR_NONE)
            {
                networkData = std::vector<uint8_t>(&data[0], &data[len]);
                wpanTopoFull->set_stable_network_data(std::string(networkData.begin(), networkData.end()));
            }
            else
            {
                error = OT_ERROR_FAILED;
            }
        }

        int8_t rssi = otPlatRadioGetRssi(mInstance);

        wpanTopoFull->set_instant_rssi(rssi);

        const otExtendedPanId *extPanId = otThreadGetExtendedPanId(mInstance);
        uint64_t               extPanIdVal;

        extPanIdVal = ConvertOpenThreadUint64(extPanId->m8);
        wpanTopoFull->set_extended_pan_id(extPanIdVal);
        // End of WpanTopoFull section.

        // Begin of TopoEntry section.
        std::map<uint16_t, const otChildInfo *> childMap;

        for (const otChildInfo &childInfo : childTable)
        {
            auto pair = childMap.insert({childInfo.mRloc16, &childInfo});
            if (!pair.second)
            {
                // This shouldn't happen, so log an error. It doesn't matter which
                // duplicate is kept.
                otbrLogErr("Children with duplicate RLOC16 found: 0x%04x", static_cast<int>(childInfo.mRloc16));
            }
        }

        for (const otNeighborInfo &neighborInfo : neighborTable)
        {
            auto topoEntry = telemetryData.add_topo_entries();
            topoEntry->set_rloc16(neighborInfo.mRloc16);
            topoEntry->mutable_age()->set_seconds(neighborInfo.mAge);
            topoEntry->set_link_quality_in(neighborInfo.mLinkQualityIn);
            topoEntry->set_average_rssi(neighborInfo.mAverageRssi);
            topoEntry->set_last_rssi(neighborInfo.mLastRssi);
            topoEntry->set_link_frame_counter(neighborInfo.mLinkFrameCounter);
            topoEntry->set_mle_frame_counter(neighborInfo.mMleFrameCounter);
            topoEntry->set_rx_on_when_idle(neighborInfo.mRxOnWhenIdle);
            topoEntry->set_secure_data_request(true);
            topoEntry->set_full_function(neighborInfo.mFullThreadDevice);
            topoEntry->set_full_network_data(neighborInfo.mFullNetworkData);
            topoEntry->set_mac_frame_error_rate(static_cast<float>(neighborInfo.mFrameErrorRate) / 0xffff);
            topoEntry->set_ip_message_error_rate(static_cast<float>(neighborInfo.mMessageErrorRate) / 0xffff);
            topoEntry->set_version(neighborInfo.mVersion);

            if (!neighborInfo.mIsChild)
            {
                continue;
            }

            auto it = childMap.find(neighborInfo.mRloc16);
            if (it == childMap.end())
            {
                otbrLogErr("Neighbor 0x%04x not found in child table", static_cast<int>(neighborInfo.mRloc16));
                continue;
            }
            const otChildInfo *childInfo = it->second;
            topoEntry->set_is_child(true);
            topoEntry->mutable_timeout()->set_seconds(childInfo->mTimeout);
            topoEntry->set_network_data_version(childInfo->mNetworkDataVersion);
        }
        // End of TopoEntry section.
    }

    {
        // Begin of WpanBorderRouter section.
        auto wpanBorderRouter = telemetryData.mutable_wpan_border_router();
        // Begin of BorderRoutingCounters section.
        auto                           borderRoutingCouters    = wpanBorderRouter->mutable_border_routing_counters();
        const otBorderRoutingCounters *otBorderRoutingCounters = otIp6GetBorderRoutingCounters(mInstance);

        borderRoutingCouters->mutable_inbound_unicast()->set_packet_count(
            otBorderRoutingCounters->mInboundUnicast.mPackets);
        borderRoutingCouters->mutable_inbound_unicast()->set_byte_count(
            otBorderRoutingCounters->mInboundUnicast.mBytes);
        borderRoutingCouters->mutable_inbound_multicast()->set_packet_count(
            otBorderRoutingCounters->mInboundMulticast.mPackets);
        borderRoutingCouters->mutable_inbound_multicast()->set_byte_count(
            otBorderRoutingCounters->mInboundMulticast.mBytes);
        borderRoutingCouters->mutable_outbound_unicast()->set_packet_count(
            otBorderRoutingCounters->mOutboundUnicast.mPackets);
        borderRoutingCouters->mutable_outbound_unicast()->set_byte_count(
            otBorderRoutingCounters->mOutboundUnicast.mBytes);
        borderRoutingCouters->mutable_outbound_multicast()->set_packet_count(
            otBorderRoutingCounters->mOutboundMulticast.mPackets);
        borderRoutingCouters->mutable_outbound_multicast()->set_byte_count(
            otBorderRoutingCounters->mOutboundMulticast.mBytes);
        borderRoutingCouters->set_ra_rx(otBorderRoutingCounters->mRaRx);
        borderRoutingCouters->set_ra_tx_success(otBorderRoutingCounters->mRaTxSuccess);
        borderRoutingCouters->set_ra_tx_failure(otBorderRoutingCounters->mRaTxFailure);
        borderRoutingCouters->set_rs_rx(otBorderRoutingCounters->mRsRx);
        borderRoutingCouters->set_rs_tx_success(otBorderRoutingCounters->mRsTxSuccess);
        borderRoutingCouters->set_rs_tx_failure(otBorderRoutingCounters->mRsTxFailure);

#if OTBR_ENABLE_NAT64
        {
            auto nat64IcmpCounters = borderRoutingCouters->mutable_nat64_protocol_counters()->mutable_icmp();
            auto nat64UdpCounters  = borderRoutingCouters->mutable_nat64_protocol_counters()->mutable_udp();
            auto nat64TcpCounters  = borderRoutingCouters->mutable_nat64_protocol_counters()->mutable_tcp();
            otNat64ProtocolCounters otCounters;

            otNat64GetCounters(mInstance, &otCounters);
            nat64IcmpCounters->set_ipv4_to_ipv6_packets(otCounters.mIcmp.m4To6Packets);
            nat64IcmpCounters->set_ipv4_to_ipv6_bytes(otCounters.mIcmp.m4To6Bytes);
            nat64IcmpCounters->set_ipv6_to_ipv4_packets(otCounters.mIcmp.m6To4Packets);
            nat64IcmpCounters->set_ipv6_to_ipv4_bytes(otCounters.mIcmp.m6To4Bytes);
            nat64UdpCounters->set_ipv4_to_ipv6_packets(otCounters.mUdp.m4To6Packets);
            nat64UdpCounters->set_ipv4_to_ipv6_bytes(otCounters.mUdp.m4To6Bytes);
            nat64UdpCounters->set_ipv6_to_ipv4_packets(otCounters.mUdp.m6To4Packets);
            nat64UdpCounters->set_ipv6_to_ipv4_bytes(otCounters.mUdp.m6To4Bytes);
            nat64TcpCounters->set_ipv4_to_ipv6_packets(otCounters.mTcp.m4To6Packets);
            nat64TcpCounters->set_ipv4_to_ipv6_bytes(otCounters.mTcp.m4To6Bytes);
            nat64TcpCounters->set_ipv6_to_ipv4_packets(otCounters.mTcp.m6To4Packets);
            nat64TcpCounters->set_ipv6_to_ipv4_bytes(otCounters.mTcp.m6To4Bytes);
        }

        {
            auto                 errorCounters = borderRoutingCouters->mutable_nat64_error_counters();
            otNat64ErrorCounters otCounters;
            otNat64GetErrorCounters(mInstance, &otCounters);

            errorCounters->mutable_unknown()->set_ipv4_to_ipv6_packets(
                otCounters.mCount4To6[OT_NAT64_DROP_REASON_UNKNOWN]);
            errorCounters->mutable_unknown()->set_ipv6_to_ipv4_packets(
                otCounters.mCount6To4[OT_NAT64_DROP_REASON_UNKNOWN]);
            errorCounters->mutable_illegal_packet()->set_ipv4_to_ipv6_packets(
                otCounters.mCount4To6[OT_NAT64_DROP_REASON_ILLEGAL_PACKET]);
            errorCounters->mutable_illegal_packet()->set_ipv6_to_ipv4_packets(
                otCounters.mCount6To4[OT_NAT64_DROP_REASON_ILLEGAL_PACKET]);
            errorCounters->mutable_unsupported_protocol()->set_ipv4_to_ipv6_packets(
                otCounters.mCount4To6[OT_NAT64_DROP_REASON_UNSUPPORTED_PROTO]);
            errorCounters->mutable_unsupported_protocol()->set_ipv6_to_ipv4_packets(
                otCounters.mCount6To4[OT_NAT64_DROP_REASON_UNSUPPORTED_PROTO]);
            errorCounters->mutable_no_mapping()->set_ipv4_to_ipv6_packets(
                otCounters.mCount4To6[OT_NAT64_DROP_REASON_NO_MAPPING]);
            errorCounters->mutable_no_mapping()->set_ipv6_to_ipv4_packets(
                otCounters.mCount6To4[OT_NAT64_DROP_REASON_NO_MAPPING]);
        }
#endif // OTBR_ENABLE_NAT64
       // End of BorderRoutingCounters section.

#if OTBR_ENABLE_SRP_ADVERTISING_PROXY
        // Begin of SrpServerInfo section.
        {
            auto                               srpServer = wpanBorderRouter->mutable_srp_server();
            otSrpServerLeaseInfo               leaseInfo;
            const otSrpServerHost             *host             = nullptr;
            const otSrpServerResponseCounters *responseCounters = otSrpServerGetResponseCounters(mInstance);

            srpServer->set_state(SrpServerStateFromOtSrpServerState(otSrpServerGetState(mInstance)));
            srpServer->set_port(otSrpServerGetPort(mInstance));
            srpServer->set_address_mode(
                SrpServerAddressModeFromOtSrpServerAddressMode(otSrpServerGetAddressMode(mInstance)));

            auto srpServerHosts            = srpServer->mutable_hosts();
            auto srpServerServices         = srpServer->mutable_services();
            auto srpServerResponseCounters = srpServer->mutable_response_counters();

            while ((host = otSrpServerGetNextHost(mInstance, host)))
            {
                const otSrpServerService *service = nullptr;

                if (otSrpServerHostIsDeleted(host))
                {
                    srpServerHosts->set_deleted_count(srpServerHosts->deleted_count() + 1);
                }
                else
                {
                    srpServerHosts->set_fresh_count(srpServerHosts->fresh_count() + 1);
                    otSrpServerHostGetLeaseInfo(host, &leaseInfo);
                    srpServerHosts->set_lease_time_total_ms(srpServerHosts->lease_time_total_ms() + leaseInfo.mLease);
                    srpServerHosts->set_key_lease_time_total_ms(srpServerHosts->key_lease_time_total_ms() +
                                                                leaseInfo.mKeyLease);
                    srpServerHosts->set_remaining_lease_time_total_ms(srpServerHosts->remaining_lease_time_total_ms() +
                                                                      leaseInfo.mRemainingLease);
                    srpServerHosts->set_remaining_key_lease_time_total_ms(
                        srpServerHosts->remaining_key_lease_time_total_ms() + leaseInfo.mRemainingKeyLease);
                }

                while ((service = otSrpServerHostGetNextService(host, service)))
                {
                    if (otSrpServerServiceIsDeleted(service))
                    {
                        srpServerServices->set_deleted_count(srpServerServices->deleted_count() + 1);
                    }
                    else
                    {
                        srpServerServices->set_fresh_count(srpServerServices->fresh_count() + 1);
                        otSrpServerServiceGetLeaseInfo(service, &leaseInfo);
                        srpServerServices->set_lease_time_total_ms(srpServerServices->lease_time_total_ms() +
                                                                   leaseInfo.mLease);
                        srpServerServices->set_key_lease_time_total_ms(srpServerServices->key_lease_time_total_ms() +
                                                                       leaseInfo.mKeyLease);
                        srpServerServices->set_remaining_lease_time_total_ms(
                            srpServerServices->remaining_lease_time_total_ms() + leaseInfo.mRemainingLease);
                        srpServerServices->set_remaining_key_lease_time_total_ms(
                            srpServerServices->remaining_key_lease_time_total_ms() + leaseInfo.mRemainingKeyLease);
                    }
                }
            }

            srpServerResponseCounters->set_success_count(responseCounters->mSuccess);
            srpServerResponseCounters->set_server_failure_count(responseCounters->mServerFailure);
            srpServerResponseCounters->set_format_error_count(responseCounters->mFormatError);
            srpServerResponseCounters->set_name_exists_count(responseCounters->mNameExists);
            srpServerResponseCounters->set_refused_count(responseCounters->mRefused);
            srpServerResponseCounters->set_other_count(responseCounters->mOther);
        }
        // End of SrpServerInfo section.
#endif // OTBR_ENABLE_SRP_ADVERTISING_PROXY

#if OTBR_ENABLE_DNSSD_DISCOVERY_PROXY
        // Begin of DnsServerInfo section.
        {
            auto            dnsServer                 = wpanBorderRouter->mutable_dns_server();
            auto            dnsServerResponseCounters = dnsServer->mutable_response_counters();
            otDnssdCounters otDnssdCounters           = *otDnssdGetCounters(mInstance);

            dnsServerResponseCounters->set_success_count(otDnssdCounters.mSuccessResponse);
            dnsServerResponseCounters->set_server_failure_count(otDnssdCounters.mServerFailureResponse);
            dnsServerResponseCounters->set_format_error_count(otDnssdCounters.mFormatErrorResponse);
            dnsServerResponseCounters->set_name_error_count(otDnssdCounters.mNameErrorResponse);
            dnsServerResponseCounters->set_not_implemented_count(otDnssdCounters.mNotImplementedResponse);
            dnsServerResponseCounters->set_other_count(otDnssdCounters.mOtherResponse);

            dnsServer->set_resolved_by_local_srp_count(otDnssdCounters.mResolvedBySrp);
        }
        // End of DnsServerInfo section.
#endif // OTBR_ENABLE_DNSSD_DISCOVERY_PROXY

        // Start of MdnsInfo section.
        if (aPublisher != nullptr)
        {
            auto                     mdns     = wpanBorderRouter->mutable_mdns();
            const MdnsTelemetryInfo &mdnsInfo = aPublisher->GetMdnsTelemetryInfo();

            CopyMdnsResponseCounters(mdnsInfo.mHostRegistrations, mdns->mutable_host_registration_responses());
            CopyMdnsResponseCounters(mdnsInfo.mServiceRegistrations, mdns->mutable_service_registration_responses());
            CopyMdnsResponseCounters(mdnsInfo.mHostResolutions, mdns->mutable_host_resolution_responses());
            CopyMdnsResponseCounters(mdnsInfo.mServiceResolutions, mdns->mutable_service_resolution_responses());

            mdns->set_host_registration_ema_latency_ms(mdnsInfo.mHostRegistrationEmaLatency);
            mdns->set_service_registration_ema_latency_ms(mdnsInfo.mServiceRegistrationEmaLatency);
            mdns->set_host_resolution_ema_latency_ms(mdnsInfo.mHostResolutionEmaLatency);
            mdns->set_service_resolution_ema_latency_ms(mdnsInfo.mServiceResolutionEmaLatency);
        }
        // End of MdnsInfo section.

#if OTBR_ENABLE_NAT64
        // Start of BorderRoutingNat64State section.
        {
            auto nat64State = wpanBorderRouter->mutable_nat64_state();

            nat64State->set_prefix_manager_state(Nat64StateFromOtNat64State(otNat64GetPrefixManagerState(mInstance)));
            nat64State->set_translator_state(Nat64StateFromOtNat64State(otNat64GetTranslatorState(mInstance)));
        }
        // End of BorderRoutingNat64State section.

        // Start of Nat64Mapping section.
        {
            otNat64AddressMappingIterator iterator;
            otNat64AddressMapping         otMapping;
            Sha256::Hash                  hash;
            Sha256                        sha256;

            otNat64InitAddressMappingIterator(mInstance, &iterator);
            while (otNat64GetNextAddressMapping(mInstance, &iterator, &otMapping) == OT_ERROR_NONE)
            {
                auto nat64Mapping         = wpanBorderRouter->add_nat64_mappings();
                auto nat64MappingCounters = nat64Mapping->mutable_counters();

                nat64Mapping->set_mapping_id(otMapping.mId);
                CopyNat64TrafficCounters(otMapping.mCounters.mTcp, nat64MappingCounters->mutable_tcp());
                CopyNat64TrafficCounters(otMapping.mCounters.mUdp, nat64MappingCounters->mutable_udp());
                CopyNat64TrafficCounters(otMapping.mCounters.mIcmp, nat64MappingCounters->mutable_icmp());

                {
                    uint8_t ipAddrShaInput[OT_IP6_ADDRESS_SIZE + kNat64SourceAddressHashSaltLength];
                    memcpy(ipAddrShaInput, otMapping.mIp6.mFields.m8, sizeof(otMapping.mIp6.mFields.m8));
                    memcpy(&ipAddrShaInput[sizeof(otMapping.mIp6.mFields.m8)], mNat64Ipv6AddressSalt,
                           sizeof(mNat64Ipv6AddressSalt));

                    sha256.Start();
                    sha256.Update(ipAddrShaInput, sizeof(ipAddrShaInput));
                    sha256.Finish(hash);

                    nat64Mapping->mutable_hashed_ipv6_address()->append(reinterpret_cast<const char *>(hash.GetBytes()),
                                                                        sizeof(hash.GetBytes()));
                    // Remaining time is not included in the telemetry
                }
            }
        }
        // End of Nat64Mapping section.
#endif // OTBR_ENABLE_NAT64

        // End of WpanBorderRouter section.

        // Start of WpanRcp section.
        {
            auto                        wpanRcp                = telemetryData.mutable_wpan_rcp();
            const otRadioSpinelMetrics *otRadioSpinelMetrics   = otSysGetRadioSpinelMetrics();
            auto                        rcpStabilityStatistics = wpanRcp->mutable_rcp_stability_statistics();

            if (otRadioSpinelMetrics != nullptr)
            {
                rcpStabilityStatistics->set_rcp_timeout_count(otRadioSpinelMetrics->mRcpTimeoutCount);
                rcpStabilityStatistics->set_rcp_reset_count(otRadioSpinelMetrics->mRcpUnexpectedResetCount);
                rcpStabilityStatistics->set_rcp_restoration_count(otRadioSpinelMetrics->mRcpRestorationCount);
                rcpStabilityStatistics->set_spinel_parse_error_count(otRadioSpinelMetrics->mSpinelParseErrorCount);
            }

            // TODO: provide rcp_firmware_update_count info.
            rcpStabilityStatistics->set_thread_stack_uptime(otInstanceGetUptime(mInstance));

            const otRcpInterfaceMetrics *otRcpInterfaceMetrics = otSysGetRcpInterfaceMetrics();

            if (otRcpInterfaceMetrics != nullptr)
            {
                auto rcpInterfaceStatistics = wpanRcp->mutable_rcp_interface_statistics();

                rcpInterfaceStatistics->set_rcp_interface_type(otRcpInterfaceMetrics->mRcpInterfaceType);
                rcpInterfaceStatistics->set_transferred_frames_count(otRcpInterfaceMetrics->mTransferredFrameCount);
                rcpInterfaceStatistics->set_transferred_valid_frames_count(
                    otRcpInterfaceMetrics->mTransferredValidFrameCount);
                rcpInterfaceStatistics->set_transferred_garbage_frames_count(
                    otRcpInterfaceMetrics->mTransferredGarbageFrameCount);
                rcpInterfaceStatistics->set_rx_frames_count(otRcpInterfaceMetrics->mRxFrameCount);
                rcpInterfaceStatistics->set_rx_bytes_count(otRcpInterfaceMetrics->mRxFrameByteCount);
                rcpInterfaceStatistics->set_tx_frames_count(otRcpInterfaceMetrics->mTxFrameCount);
                rcpInterfaceStatistics->set_tx_bytes_count(otRcpInterfaceMetrics->mTxFrameByteCount);
            }
        }
        // End of WpanRcp section.

        // Start of CoexMetrics section.
        {
            auto               coexMetrics = telemetryData.mutable_coex_metrics();
            otRadioCoexMetrics otRadioCoexMetrics;

            if (otPlatRadioGetCoexMetrics(mInstance, &otRadioCoexMetrics) == OT_ERROR_NONE)
            {
                coexMetrics->set_count_tx_request(otRadioCoexMetrics.mNumTxRequest);
                coexMetrics->set_count_tx_grant_immediate(otRadioCoexMetrics.mNumTxGrantImmediate);
                coexMetrics->set_count_tx_grant_wait(otRadioCoexMetrics.mNumTxGrantWait);
                coexMetrics->set_count_tx_grant_wait_activated(otRadioCoexMetrics.mNumTxGrantWaitActivated);
                coexMetrics->set_count_tx_grant_wait_timeout(otRadioCoexMetrics.mNumTxGrantWaitTimeout);
                coexMetrics->set_count_tx_grant_deactivated_during_request(
                    otRadioCoexMetrics.mNumTxGrantDeactivatedDuringRequest);
                coexMetrics->set_tx_average_request_to_grant_time_us(otRadioCoexMetrics.mAvgTxRequestToGrantTime);
                coexMetrics->set_count_rx_request(otRadioCoexMetrics.mNumRxRequest);
                coexMetrics->set_count_rx_grant_immediate(otRadioCoexMetrics.mNumRxGrantImmediate);
                coexMetrics->set_count_rx_grant_wait(otRadioCoexMetrics.mNumRxGrantWait);
                coexMetrics->set_count_rx_grant_wait_activated(otRadioCoexMetrics.mNumRxGrantWaitActivated);
                coexMetrics->set_count_rx_grant_wait_timeout(otRadioCoexMetrics.mNumRxGrantWaitTimeout);
                coexMetrics->set_count_rx_grant_deactivated_during_request(
                    otRadioCoexMetrics.mNumRxGrantDeactivatedDuringRequest);
                coexMetrics->set_count_rx_grant_none(otRadioCoexMetrics.mNumRxGrantNone);
                coexMetrics->set_rx_average_request_to_grant_time_us(otRadioCoexMetrics.mAvgRxRequestToGrantTime);
            }
            else
            {
                error = OT_ERROR_FAILED;
            }
        }
        // End of CoexMetrics section.
    }

<<<<<<< HEAD
=======
#if OTBR_ENABLE_LINK_METRICS_TELEMETRY
    {
        auto lowPowerMetrics = telemetryData.mutable_low_power_metrics();
        // Begin of Link Metrics section.
        for (const otNeighborInfo &neighborInfo : neighborTable)
        {
            otError             query_error;
            otLinkMetricsValues values;

            query_error = otLinkMetricsManagerGetMetricsValueByExtAddr(mInstance, &neighborInfo.mExtAddress, &values);
            // Some neighbors don't support Link Metrics Subject feature. So it's expected that some other errors
            // are returned.
            if (query_error == OT_ERROR_NONE)
            {
                auto linkMetricsStats = lowPowerMetrics->add_link_metrics_entries();
                linkMetricsStats->set_link_margin(values.mLinkMarginValue);
                linkMetricsStats->set_rssi(values.mRssiValue);
            }
        }
    }
#endif // OTBR_ENABLE_LINK_METRICS_TELEMETRY

>>>>>>> d9f3e696
    return error;
}
#endif // OTBR_ENABLE_TELEMETRY_DATA_API
} // namespace agent
} // namespace otbr<|MERGE_RESOLUTION|>--- conflicted
+++ resolved
@@ -1433,8 +1433,6 @@
         // End of CoexMetrics section.
     }
 
-<<<<<<< HEAD
-=======
 #if OTBR_ENABLE_LINK_METRICS_TELEMETRY
     {
         auto lowPowerMetrics = telemetryData.mutable_low_power_metrics();
@@ -1457,7 +1455,6 @@
     }
 #endif // OTBR_ENABLE_LINK_METRICS_TELEMETRY
 
->>>>>>> d9f3e696
     return error;
 }
 #endif // OTBR_ENABLE_TELEMETRY_DATA_API
