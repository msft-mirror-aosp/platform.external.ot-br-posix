--- conflicted
+++ resolved
@@ -77,11 +77,7 @@
     , mDBusAgent(mNcp, mBorderAgent.GetPublisher())
 #endif
 #if OTBR_ENABLE_VENDOR_SERVER
-<<<<<<< HEAD
-    , mVendorServer(vendor::VendorServer::newInstance(mNcp))
-=======
     , mVendorServer(vendor::VendorServer::newInstance(*this))
->>>>>>> b88c35a6
 #endif
 {
     OTBR_UNUSED_VARIABLE(aRestListenAddress);
